//! Contains APIs for ordering systems and executing them on a [`World`](crate::world::World)

mod condition;
mod config;
mod executor;
mod graph_utils;
#[allow(clippy::module_inception)]
mod schedule;
mod set;
mod state;

pub use self::condition::*;
pub use self::config::*;
pub use self::executor::*;
use self::graph_utils::*;
pub use self::schedule::*;
pub use self::set::*;
pub use self::state::*;

pub use self::graph_utils::NodeId;

#[cfg(test)]
mod tests {
    use super::*;
    use std::sync::atomic::{AtomicU32, Ordering};

    pub use crate as bevy_ecs;
    pub use crate::schedule::{IntoSystemSetConfigs, Schedule, SystemSet};
    pub use crate::system::{Res, ResMut};
    pub use crate::{prelude::World, system::Resource};

    #[derive(SystemSet, Clone, Debug, PartialEq, Eq, Hash)]
    enum TestSet {
        A,
        B,
        C,
        D,
        X,
    }

    #[derive(Resource, Default)]
    struct SystemOrder(Vec<u32>);

    #[derive(Resource, Default)]
    struct RunConditionBool(pub bool);

    #[derive(Resource, Default)]
    struct Counter(pub AtomicU32);

    fn make_exclusive_system(tag: u32) -> impl FnMut(&mut World) {
        move |world| world.resource_mut::<SystemOrder>().0.push(tag)
    }

    fn make_function_system(tag: u32) -> impl FnMut(ResMut<SystemOrder>) {
        move |mut resource: ResMut<SystemOrder>| resource.0.push(tag)
    }

    fn named_system(mut resource: ResMut<SystemOrder>) {
        resource.0.push(u32::MAX);
    }

    fn named_exclusive_system(world: &mut World) {
        world.resource_mut::<SystemOrder>().0.push(u32::MAX);
    }

    fn counting_system(counter: Res<Counter>) {
        counter.0.fetch_add(1, Ordering::Relaxed);
    }

    mod system_execution {
        use super::*;

        #[test]
        fn run_system() {
            let mut world = World::default();
            let mut schedule = Schedule::default();

            world.init_resource::<SystemOrder>();

            schedule.add_systems(make_function_system(0));
            schedule.run(&mut world);

            assert_eq!(world.resource::<SystemOrder>().0, vec![0]);
        }

        #[test]
        fn run_exclusive_system() {
            let mut world = World::default();
            let mut schedule = Schedule::default();

            world.init_resource::<SystemOrder>();

            schedule.add_systems(make_exclusive_system(0));
            schedule.run(&mut world);

            assert_eq!(world.resource::<SystemOrder>().0, vec![0]);
        }

        #[test]
        #[cfg(not(miri))]
        fn parallel_execution() {
            use bevy_tasks::{ComputeTaskPool, TaskPool};
            use std::sync::{Arc, Barrier};

            let mut world = World::default();
            let mut schedule = Schedule::default();
            let thread_count = ComputeTaskPool::init(TaskPool::default).thread_num();

            let barrier = Arc::new(Barrier::new(thread_count));

            for _ in 0..thread_count {
                let inner = barrier.clone();
                schedule.add_systems(move || {
                    inner.wait();
                });
            }

            schedule.run(&mut world);
        }
    }

    mod system_ordering {
        use super::*;

        #[test]
        fn order_systems() {
            let mut world = World::default();
            let mut schedule = Schedule::default();

            world.init_resource::<SystemOrder>();

            schedule.add_systems((
                named_system,
                make_function_system(1).before(named_system),
                make_function_system(0)
                    .after(named_system)
                    .in_set(TestSet::A),
            ));
            schedule.run(&mut world);

            assert_eq!(world.resource::<SystemOrder>().0, vec![1, u32::MAX, 0]);

            world.insert_resource(SystemOrder::default());

            assert_eq!(world.resource::<SystemOrder>().0, vec![]);

            // modify the schedule after it's been initialized and test ordering with sets
            schedule.configure_sets(TestSet::A.after(named_system));
            schedule.add_systems((
                make_function_system(3)
                    .before(TestSet::A)
                    .after(named_system),
                make_function_system(4).after(TestSet::A),
            ));
            schedule.run(&mut world);

            assert_eq!(
                world.resource::<SystemOrder>().0,
                vec![1, u32::MAX, 3, 0, 4]
            );
        }

        #[test]
        fn order_exclusive_systems() {
            let mut world = World::default();
            let mut schedule = Schedule::default();

            world.init_resource::<SystemOrder>();

            schedule.add_systems((
                named_exclusive_system,
                make_exclusive_system(1).before(named_exclusive_system),
                make_exclusive_system(0).after(named_exclusive_system),
            ));
            schedule.run(&mut world);

            assert_eq!(world.resource::<SystemOrder>().0, vec![1, u32::MAX, 0]);
        }

        #[test]
        fn add_systems_correct_order() {
            let mut world = World::new();
            let mut schedule = Schedule::default();

            world.init_resource::<SystemOrder>();

            schedule.add_systems(
                (
                    make_function_system(0),
                    make_function_system(1),
                    make_exclusive_system(2),
                    make_function_system(3),
                )
                    .chain(),
            );

            schedule.run(&mut world);
            assert_eq!(world.resource::<SystemOrder>().0, vec![0, 1, 2, 3]);
        }

        #[test]
        fn add_systems_correct_order_nested() {
            let mut world = World::new();
            let mut schedule = Schedule::default();

            world.init_resource::<SystemOrder>();

            schedule.add_systems(
                (
                    (make_function_system(0), make_function_system(1)).chain(),
                    make_function_system(2),
                    (make_function_system(3), make_function_system(4)).chain(),
                    (
                        make_function_system(5),
                        (make_function_system(6), make_function_system(7)),
                    ),
                    (
                        (make_function_system(8), make_function_system(9)).chain(),
                        make_function_system(10),
                    ),
                )
                    .chain(),
            );

            schedule.run(&mut world);
            let order = &world.resource::<SystemOrder>().0;
            assert_eq!(
                &order[0..5],
                &[0, 1, 2, 3, 4],
                "first five items should be exactly ordered"
            );
            let unordered = &order[5..8];
            assert!(
                unordered.contains(&5) && unordered.contains(&6) && unordered.contains(&7),
                "unordered must be 5, 6, and 7 in any order"
            );
            let partially_ordered = &order[8..11];
            assert!(
                partially_ordered == [8, 9, 10] || partially_ordered == [10, 8, 9],
                "partially_ordered must be [8, 9, 10] or [10, 8, 9]"
            );
            assert!(order.len() == 11, "must have exactly 11 order entries");
        }
    }

    mod conditions {
        use crate::change_detection::DetectChanges;

        use super::*;

        #[test]
        fn system_with_condition() {
            let mut world = World::default();
            let mut schedule = Schedule::default();

            world.init_resource::<RunConditionBool>();
            world.init_resource::<SystemOrder>();

            schedule.add_systems(
                make_function_system(0).run_if(|condition: Res<RunConditionBool>| condition.0),
            );

            schedule.run(&mut world);
            assert_eq!(world.resource::<SystemOrder>().0, vec![]);

            world.resource_mut::<RunConditionBool>().0 = true;
            schedule.run(&mut world);
            assert_eq!(world.resource::<SystemOrder>().0, vec![0]);
        }

        #[test]
        fn systems_with_distributive_condition() {
            let mut world = World::default();
            let mut schedule = Schedule::default();

            world.insert_resource(RunConditionBool(true));
            world.init_resource::<SystemOrder>();

            fn change_condition(mut condition: ResMut<RunConditionBool>) {
                condition.0 = false;
            }

            schedule.add_systems(
                (
                    make_function_system(0),
                    change_condition,
                    make_function_system(1),
                )
                    .chain()
                    .distributive_run_if(|condition: Res<RunConditionBool>| condition.0),
            );

            schedule.run(&mut world);
            assert_eq!(world.resource::<SystemOrder>().0, vec![0]);
        }

        #[test]
        fn run_exclusive_system_with_condition() {
            let mut world = World::default();
            let mut schedule = Schedule::default();

            world.init_resource::<RunConditionBool>();
            world.init_resource::<SystemOrder>();

            schedule.add_systems(
                make_exclusive_system(0).run_if(|condition: Res<RunConditionBool>| condition.0),
            );

            schedule.run(&mut world);
            assert_eq!(world.resource::<SystemOrder>().0, vec![]);

            world.resource_mut::<RunConditionBool>().0 = true;
            schedule.run(&mut world);
            assert_eq!(world.resource::<SystemOrder>().0, vec![0]);
        }

        #[test]
        fn multiple_conditions_on_system() {
            let mut world = World::default();
            let mut schedule = Schedule::default();

            world.init_resource::<Counter>();

            schedule.add_systems((
                counting_system.run_if(|| false).run_if(|| false),
                counting_system.run_if(|| true).run_if(|| false),
                counting_system.run_if(|| false).run_if(|| true),
                counting_system.run_if(|| true).run_if(|| true),
            ));

            schedule.run(&mut world);
            assert_eq!(world.resource::<Counter>().0.load(Ordering::Relaxed), 1);
        }

        #[test]
        fn multiple_conditions_on_system_sets() {
            let mut world = World::default();
            let mut schedule = Schedule::default();

            world.init_resource::<Counter>();

            schedule.configure_sets(TestSet::A.run_if(|| false).run_if(|| false));
            schedule.add_systems(counting_system.in_set(TestSet::A));
            schedule.configure_sets(TestSet::B.run_if(|| true).run_if(|| false));
            schedule.add_systems(counting_system.in_set(TestSet::B));
            schedule.configure_sets(TestSet::C.run_if(|| false).run_if(|| true));
            schedule.add_systems(counting_system.in_set(TestSet::C));
            schedule.configure_sets(TestSet::D.run_if(|| true).run_if(|| true));
            schedule.add_systems(counting_system.in_set(TestSet::D));

            schedule.run(&mut world);
            assert_eq!(world.resource::<Counter>().0.load(Ordering::Relaxed), 1);
        }

        #[test]
        fn systems_nested_in_system_sets() {
            let mut world = World::default();
            let mut schedule = Schedule::default();

            world.init_resource::<Counter>();

            schedule.configure_sets(TestSet::A.run_if(|| false));
            schedule.add_systems(counting_system.in_set(TestSet::A).run_if(|| false));
            schedule.configure_sets(TestSet::B.run_if(|| true));
            schedule.add_systems(counting_system.in_set(TestSet::B).run_if(|| false));
            schedule.configure_sets(TestSet::C.run_if(|| false));
            schedule.add_systems(counting_system.in_set(TestSet::C).run_if(|| true));
            schedule.configure_sets(TestSet::D.run_if(|| true));
            schedule.add_systems(counting_system.in_set(TestSet::D).run_if(|| true));

            schedule.run(&mut world);
            assert_eq!(world.resource::<Counter>().0.load(Ordering::Relaxed), 1);
        }

        #[test]
        fn system_conditions_and_change_detection() {
            #[derive(Resource, Default)]
            struct Bool2(pub bool);

            let mut world = World::default();
            world.init_resource::<Counter>();
            world.init_resource::<RunConditionBool>();
            world.init_resource::<Bool2>();
            let mut schedule = Schedule::default();

            schedule.add_systems(
                counting_system
                    .run_if(|res1: Res<RunConditionBool>| res1.is_changed())
                    .run_if(|res2: Res<Bool2>| res2.is_changed()),
            );

            // both resource were just added.
            schedule.run(&mut world);
            assert_eq!(world.resource::<Counter>().0.load(Ordering::Relaxed), 1);

            // nothing has changed
            schedule.run(&mut world);
            assert_eq!(world.resource::<Counter>().0.load(Ordering::Relaxed), 1);

            // RunConditionBool has changed, but counting_system did not run
            world.get_resource_mut::<RunConditionBool>().unwrap().0 = false;
            schedule.run(&mut world);
            assert_eq!(world.resource::<Counter>().0.load(Ordering::Relaxed), 1);

            // internal state for the bool2 run criteria was updated in the
            // previous run, so system still does not run
            world.get_resource_mut::<Bool2>().unwrap().0 = false;
            schedule.run(&mut world);
            assert_eq!(world.resource::<Counter>().0.load(Ordering::Relaxed), 1);

            // internal state for bool2 was updated, so system still does not run
            world.get_resource_mut::<RunConditionBool>().unwrap().0 = false;
            schedule.run(&mut world);
            assert_eq!(world.resource::<Counter>().0.load(Ordering::Relaxed), 1);

            // now check that it works correctly changing Bool2 first and then RunConditionBool
            world.get_resource_mut::<Bool2>().unwrap().0 = false;
            world.get_resource_mut::<RunConditionBool>().unwrap().0 = false;
            schedule.run(&mut world);
            assert_eq!(world.resource::<Counter>().0.load(Ordering::Relaxed), 2);
        }

        #[test]
        fn system_set_conditions_and_change_detection() {
            #[derive(Resource, Default)]
            struct Bool2(pub bool);

            let mut world = World::default();
            world.init_resource::<Counter>();
            world.init_resource::<RunConditionBool>();
            world.init_resource::<Bool2>();
            let mut schedule = Schedule::default();

            schedule.configure_sets(
                TestSet::A
                    .run_if(|res1: Res<RunConditionBool>| res1.is_changed())
                    .run_if(|res2: Res<Bool2>| res2.is_changed()),
            );

            schedule.add_systems(counting_system.in_set(TestSet::A));

            // both resource were just added.
            schedule.run(&mut world);
            assert_eq!(world.resource::<Counter>().0.load(Ordering::Relaxed), 1);

            // nothing has changed
            schedule.run(&mut world);
            assert_eq!(world.resource::<Counter>().0.load(Ordering::Relaxed), 1);

            // RunConditionBool has changed, but counting_system did not run
            world.get_resource_mut::<RunConditionBool>().unwrap().0 = false;
            schedule.run(&mut world);
            assert_eq!(world.resource::<Counter>().0.load(Ordering::Relaxed), 1);

            // internal state for the bool2 run criteria was updated in the
            // previous run, so system still does not run
            world.get_resource_mut::<Bool2>().unwrap().0 = false;
            schedule.run(&mut world);
            assert_eq!(world.resource::<Counter>().0.load(Ordering::Relaxed), 1);

            // internal state for bool2 was updated, so system still does not run
            world.get_resource_mut::<RunConditionBool>().unwrap().0 = false;
            schedule.run(&mut world);
            assert_eq!(world.resource::<Counter>().0.load(Ordering::Relaxed), 1);

            // the system only runs when both are changed on the same run
            world.get_resource_mut::<Bool2>().unwrap().0 = false;
            world.get_resource_mut::<RunConditionBool>().unwrap().0 = false;
            schedule.run(&mut world);
            assert_eq!(world.resource::<Counter>().0.load(Ordering::Relaxed), 2);
        }

        #[test]
        fn mixed_conditions_and_change_detection() {
            #[derive(Resource, Default)]
            struct Bool2(pub bool);

            let mut world = World::default();
            world.init_resource::<Counter>();
            world.init_resource::<RunConditionBool>();
            world.init_resource::<Bool2>();
            let mut schedule = Schedule::default();

            schedule
                .configure_sets(TestSet::A.run_if(|res1: Res<RunConditionBool>| res1.is_changed()));

            schedule.add_systems(
                counting_system
                    .run_if(|res2: Res<Bool2>| res2.is_changed())
                    .in_set(TestSet::A),
            );

            // both resource were just added.
            schedule.run(&mut world);
            assert_eq!(world.resource::<Counter>().0.load(Ordering::Relaxed), 1);

            // nothing has changed
            schedule.run(&mut world);
            assert_eq!(world.resource::<Counter>().0.load(Ordering::Relaxed), 1);

            // RunConditionBool has changed, but counting_system did not run
            world.get_resource_mut::<RunConditionBool>().unwrap().0 = false;
            schedule.run(&mut world);
            assert_eq!(world.resource::<Counter>().0.load(Ordering::Relaxed), 1);

            // we now only change bool2 and the system also should not run
            world.get_resource_mut::<Bool2>().unwrap().0 = false;
            schedule.run(&mut world);
            assert_eq!(world.resource::<Counter>().0.load(Ordering::Relaxed), 1);

            // internal state for the bool2 run criteria was updated in the
            // previous run, so system still does not run
            world.get_resource_mut::<RunConditionBool>().unwrap().0 = false;
            schedule.run(&mut world);
            assert_eq!(world.resource::<Counter>().0.load(Ordering::Relaxed), 1);

            // the system only runs when both are changed on the same run
            world.get_resource_mut::<Bool2>().unwrap().0 = false;
            world.get_resource_mut::<RunConditionBool>().unwrap().0 = false;
            schedule.run(&mut world);
            assert_eq!(world.resource::<Counter>().0.load(Ordering::Relaxed), 2);
        }
    }

    mod schedule_build_errors {
        use super::*;

        #[test]
        #[should_panic]
        fn dependency_loop() {
            let mut schedule = Schedule::default();
            schedule.configure_sets(TestSet::X.after(TestSet::X));
        }

        #[test]
        fn dependency_cycle() {
            let mut world = World::new();
            let mut schedule = Schedule::default();

            schedule.configure_sets(TestSet::A.after(TestSet::B));
            schedule.configure_sets(TestSet::B.after(TestSet::A));

            let result = schedule.initialize(&mut world);
            assert!(matches!(
                result,
                Err(ScheduleBuildError::DependencyCycle(_))
            ));

            fn foo() {}
            fn bar() {}

            let mut world = World::new();
            let mut schedule = Schedule::default();

            schedule.add_systems((foo.after(bar), bar.after(foo)));
            let result = schedule.initialize(&mut world);
            assert!(matches!(
                result,
                Err(ScheduleBuildError::DependencyCycle(_))
            ));
        }

        #[test]
        #[should_panic]
        fn hierarchy_loop() {
            let mut schedule = Schedule::default();
            schedule.configure_sets(TestSet::X.in_set(TestSet::X));
        }

        #[test]
        fn hierarchy_cycle() {
            let mut world = World::new();
            let mut schedule = Schedule::default();

            schedule.configure_sets(TestSet::A.in_set(TestSet::B));
            schedule.configure_sets(TestSet::B.in_set(TestSet::A));

            let result = schedule.initialize(&mut world);
            assert!(matches!(result, Err(ScheduleBuildError::HierarchyCycle(_))));
        }

        #[test]
        fn system_type_set_ambiguity() {
            // Define some systems.
            fn foo() {}
            fn bar() {}

            let mut world = World::new();
            let mut schedule = Schedule::default();

            // Schedule `bar` to run after `foo`.
            schedule.add_systems((foo, bar.after(foo)));

            // There's only one `foo`, so it's fine.
            let result = schedule.initialize(&mut world);
            assert!(result.is_ok());

            // Schedule another `foo`.
            schedule.add_systems(foo);

            // When there are multiple instances of `foo`, dependencies on
            // `foo` are no longer allowed. Too much ambiguity.
            let result = schedule.initialize(&mut world);
            assert!(matches!(
                result,
                Err(ScheduleBuildError::SystemTypeSetAmbiguity(_))
            ));

            // same goes for `ambiguous_with`
            let mut schedule = Schedule::default();
            schedule.add_systems(foo);
            schedule.add_systems(bar.ambiguous_with(foo));
            let result = schedule.initialize(&mut world);
            assert!(result.is_ok());
            schedule.add_systems(foo);
            let result = schedule.initialize(&mut world);
            assert!(matches!(
                result,
                Err(ScheduleBuildError::SystemTypeSetAmbiguity(_))
            ));
        }

        #[test]
        #[should_panic]
        fn configure_system_type_set() {
            fn foo() {}
            let mut schedule = Schedule::default();
            schedule.configure_sets(foo.into_system_set());
        }

        #[test]
        fn hierarchy_redundancy() {
            let mut world = World::new();
            let mut schedule = Schedule::default();

            schedule.set_build_settings(ScheduleBuildSettings {
                hierarchy_detection: LogLevel::Error,
                ..Default::default()
            });

            // Add `A`.
            schedule.configure_sets(TestSet::A);

            // Add `B` as child of `A`.
            schedule.configure_sets(TestSet::B.in_set(TestSet::A));

            // Add `X` as child of both `A` and `B`.
            schedule.configure_sets(TestSet::X.in_set(TestSet::A).in_set(TestSet::B));

            // `X` cannot be the `A`'s child and grandchild at the same time.
            let result = schedule.initialize(&mut world);
            assert!(matches!(
                result,
                Err(ScheduleBuildError::HierarchyRedundancy(_))
            ));
        }

        #[test]
        fn cross_dependency() {
            let mut world = World::new();
            let mut schedule = Schedule::default();

            // Add `B` and give it both kinds of relationships with `A`.
            schedule.configure_sets(TestSet::B.in_set(TestSet::A));
            schedule.configure_sets(TestSet::B.after(TestSet::A));
            let result = schedule.initialize(&mut world);
            assert!(matches!(
                result,
                Err(ScheduleBuildError::CrossDependency(_, _))
            ));
        }

        #[test]
        fn sets_have_order_but_intersect() {
            let mut world = World::new();
            let mut schedule = Schedule::default();

            fn foo() {}

            // Add `foo` to both `A` and `C`.
            schedule.add_systems(foo.in_set(TestSet::A).in_set(TestSet::C));

            // Order `A -> B -> C`.
            schedule.configure_sets((
                TestSet::A,
                TestSet::B.after(TestSet::A),
                TestSet::C.after(TestSet::B),
            ));

            let result = schedule.initialize(&mut world);
            // `foo` can't be in both `A` and `C` because they can't run at the same time.
            assert!(matches!(
                result,
                Err(ScheduleBuildError::SetsHaveOrderButIntersect(_, _))
            ));
        }

        #[test]
        fn ambiguity() {
            #[derive(Resource)]
            struct X;

            fn res_ref(_x: Res<X>) {}
            fn res_mut(_x: ResMut<X>) {}

            let mut world = World::new();
            let mut schedule = Schedule::default();

            schedule.set_build_settings(ScheduleBuildSettings {
                ambiguity_detection: LogLevel::Error,
                ..Default::default()
            });

            schedule.add_systems((res_ref, res_mut));
            let result = schedule.initialize(&mut world);
            assert!(matches!(result, Err(ScheduleBuildError::Ambiguity(_))));
        }
    }

    mod system_ambiguity {
        use std::collections::BTreeSet;

        use super::*;
        // Required to make the derive macro behave
        use crate as bevy_ecs;
        use crate::event::Events;
        use crate::prelude::*;

        #[derive(Resource)]
        struct R;

        #[derive(Component)]
        struct A;

        #[derive(Component)]
        struct B;

        // An event type
        #[derive(Event)]
        struct E;

        fn empty_system() {}
        fn res_system(_res: Res<R>) {}
        fn resmut_system(_res: ResMut<R>) {}
        fn nonsend_system(_ns: NonSend<R>) {}
        fn nonsendmut_system(_ns: NonSendMut<R>) {}
        fn read_component_system(_query: Query<&A>) {}
        fn write_component_system(_query: Query<&mut A>) {}
        fn with_filtered_component_system(_query: Query<&mut A, With<B>>) {}
        fn without_filtered_component_system(_query: Query<&mut A, Without<B>>) {}
        fn event_reader_system(_reader: EventReader<E>) {}
        fn event_writer_system(_writer: EventWriter<E>) {}
        fn event_resource_system(_events: ResMut<Events<E>>) {}
        fn read_world_system(_world: &World) {}
        fn write_world_system(_world: &mut World) {}

        // Tests for conflict detection

        #[test]
        fn one_of_everything() {
            let mut world = World::new();
            world.insert_resource(R);
            world.spawn(A);
            world.init_resource::<Events<E>>();

            let mut schedule = Schedule::default();
            schedule
                // nonsendmut system deliberately conflicts with resmut system
                .add_systems((resmut_system, write_component_system, event_writer_system));

            let _ = schedule.initialize(&mut world);

            assert_eq!(schedule.graph().conflicting_systems().len(), 0);
        }

        #[test]
        fn read_only() {
            let mut world = World::new();
            world.insert_resource(R);
            world.spawn(A);
            world.init_resource::<Events<E>>();

            let mut schedule = Schedule::default();
            schedule.add_systems((
                empty_system,
                empty_system,
                res_system,
                res_system,
                nonsend_system,
                nonsend_system,
                read_component_system,
                read_component_system,
                event_reader_system,
                event_reader_system,
                read_world_system,
                read_world_system,
            ));

            let _ = schedule.initialize(&mut world);

            assert_eq!(schedule.graph().conflicting_systems().len(), 0);
        }

        #[test]
        fn read_world() {
            let mut world = World::new();
            world.insert_resource(R);
            world.spawn(A);
            world.init_resource::<Events<E>>();

            let mut schedule = Schedule::default();
            schedule.add_systems((
                resmut_system,
                write_component_system,
                event_writer_system,
                read_world_system,
            ));

            let _ = schedule.initialize(&mut world);

            assert_eq!(schedule.graph().conflicting_systems().len(), 3);
        }

        #[test]
        fn resources() {
            let mut world = World::new();
            world.insert_resource(R);

            let mut schedule = Schedule::default();
            schedule.add_systems((resmut_system, res_system));

            let _ = schedule.initialize(&mut world);

            assert_eq!(schedule.graph().conflicting_systems().len(), 1);
        }

        #[test]
        fn nonsend() {
            let mut world = World::new();
            world.insert_resource(R);

            let mut schedule = Schedule::default();
            schedule.add_systems((nonsendmut_system, nonsend_system));

            let _ = schedule.initialize(&mut world);

            assert_eq!(schedule.graph().conflicting_systems().len(), 1);
        }

        #[test]
        fn components() {
            let mut world = World::new();
            world.spawn(A);

            let mut schedule = Schedule::default();
            schedule.add_systems((read_component_system, write_component_system));

            let _ = schedule.initialize(&mut world);

            assert_eq!(schedule.graph().conflicting_systems().len(), 1);
        }

        #[test]
        #[ignore = "Known failing but fix is non-trivial: https://github.com/bevyengine/bevy/issues/4381"]
        fn filtered_components() {
            let mut world = World::new();
            world.spawn(A);

            let mut schedule = Schedule::default();
            schedule.add_systems((
                with_filtered_component_system,
                without_filtered_component_system,
            ));

            let _ = schedule.initialize(&mut world);

            assert_eq!(schedule.graph().conflicting_systems().len(), 0);
        }

        #[test]
        fn events() {
            let mut world = World::new();
            world.init_resource::<Events<E>>();

            let mut schedule = Schedule::default();
            schedule.add_systems((
                // All of these systems clash
                event_reader_system,
                event_writer_system,
                event_resource_system,
            ));

            let _ = schedule.initialize(&mut world);

            assert_eq!(schedule.graph().conflicting_systems().len(), 3);
        }

        #[test]
        fn exclusive() {
            let mut world = World::new();
            world.insert_resource(R);
            world.spawn(A);
            world.init_resource::<Events<E>>();

            let mut schedule = Schedule::default();
            schedule.add_systems((
                // All 3 of these conflict with each other
                write_world_system,
                write_world_system,
                res_system,
            ));

            let _ = schedule.initialize(&mut world);

            assert_eq!(schedule.graph().conflicting_systems().len(), 3);
        }

        // Tests for silencing and resolving ambiguities
        #[test]
        fn before_and_after() {
            let mut world = World::new();
            world.init_resource::<Events<E>>();

            let mut schedule = Schedule::default();
            schedule.add_systems((
                event_reader_system.before(event_writer_system),
                event_writer_system,
                event_resource_system.after(event_writer_system),
            ));

            let _ = schedule.initialize(&mut world);

            assert_eq!(schedule.graph().conflicting_systems().len(), 0);
        }

        #[test]
        fn ignore_all_ambiguities() {
            let mut world = World::new();
            world.insert_resource(R);

            let mut schedule = Schedule::default();
            schedule.add_systems((
                resmut_system.ambiguous_with_all(),
                res_system,
                nonsend_system,
            ));

            let _ = schedule.initialize(&mut world);

            assert_eq!(schedule.graph().conflicting_systems().len(), 0);
        }

        #[test]
        fn ambiguous_with_label() {
            let mut world = World::new();
            world.insert_resource(R);

            #[derive(SystemSet, Hash, PartialEq, Eq, Debug, Clone)]
            struct IgnoreMe;

            let mut schedule = Schedule::default();
            schedule.add_systems((
                resmut_system.ambiguous_with(IgnoreMe),
                res_system.in_set(IgnoreMe),
                nonsend_system.in_set(IgnoreMe),
            ));

            let _ = schedule.initialize(&mut world);

            assert_eq!(schedule.graph().conflicting_systems().len(), 0);
        }

        #[test]
        fn ambiguous_with_system() {
            let mut world = World::new();

            let mut schedule = Schedule::default();
            schedule.add_systems((
                write_component_system.ambiguous_with(read_component_system),
                read_component_system,
            ));
            let _ = schedule.initialize(&mut world);

            assert_eq!(schedule.graph().conflicting_systems().len(), 0);
        }

        #[derive(ScheduleLabel, Hash, PartialEq, Eq, Debug, Clone)]
        struct TestSchedule;

        // Tests that the correct ambiguities were reported in the correct order.
        #[test]
        fn correct_ambiguities() {
            fn system_a(_res: ResMut<R>) {}
            fn system_b(_res: ResMut<R>) {}
            fn system_c(_res: ResMut<R>) {}
            fn system_d(_res: ResMut<R>) {}
            fn system_e(_res: ResMut<R>) {}

            let mut world = World::new();
            world.insert_resource(R);

            let mut schedule = Schedule::new(TestSchedule);
            schedule.add_systems((
                system_a,
                system_b,
                system_c.ambiguous_with_all(),
                system_d.ambiguous_with(system_b),
                system_e.after(system_a),
            ));

            schedule.graph_mut().initialize(&mut world);
<<<<<<< HEAD
            let _ = schedule
                .graph_mut()
                .build_schedule(world.components(), TestSchedule.intern());
=======
            let _ = schedule.graph_mut().build_schedule(
                world.components(),
                &TestSchedule.dyn_clone(),
                &BTreeSet::new(),
            );
>>>>>>> 0dc7e60d

            let ambiguities: Vec<_> = schedule
                .graph()
                .conflicts_to_string(schedule.graph().conflicting_systems(), world.components())
                .collect();

            let expected = &[
                (
                    "system_d".to_string(),
                    "system_a".to_string(),
                    vec!["bevy_ecs::schedule::tests::system_ambiguity::R"],
                ),
                (
                    "system_d".to_string(),
                    "system_e".to_string(),
                    vec!["bevy_ecs::schedule::tests::system_ambiguity::R"],
                ),
                (
                    "system_b".to_string(),
                    "system_a".to_string(),
                    vec!["bevy_ecs::schedule::tests::system_ambiguity::R"],
                ),
                (
                    "system_b".to_string(),
                    "system_e".to_string(),
                    vec!["bevy_ecs::schedule::tests::system_ambiguity::R"],
                ),
            ];

            // ordering isn't stable so do this
            for entry in expected {
                assert!(ambiguities.contains(entry));
            }
        }

        // Test that anonymous set names work properly
        // Related issue https://github.com/bevyengine/bevy/issues/9641
        #[test]
        fn anonymous_set_name() {
            let mut schedule = Schedule::new(TestSchedule);
            schedule.add_systems((resmut_system, resmut_system).run_if(|| true));

            let mut world = World::new();
            schedule.graph_mut().initialize(&mut world);
<<<<<<< HEAD
            let _ = schedule
                .graph_mut()
                .build_schedule(world.components(), TestSchedule.intern());
=======
            let _ = schedule.graph_mut().build_schedule(
                world.components(),
                &TestSchedule.dyn_clone(),
                &BTreeSet::new(),
            );
>>>>>>> 0dc7e60d

            let ambiguities: Vec<_> = schedule
                .graph()
                .conflicts_to_string(schedule.graph().conflicting_systems(), world.components())
                .collect();

            assert_eq!(
                ambiguities[0],
                (
                    "resmut_system (in set (resmut_system, resmut_system))".to_string(),
                    "resmut_system (in set (resmut_system, resmut_system))".to_string(),
                    vec!["bevy_ecs::schedule::tests::system_ambiguity::R"],
                )
            );
        }

        #[test]
        fn ignore_component_resource_ambiguities() {
            let mut world = World::new();
            world.insert_resource(R);
            world.allow_ambiguous_resource::<R>();
            let mut schedule = Schedule::new(TestSchedule);

            //check resource
            schedule.add_systems((resmut_system, res_system));
            schedule.initialize(&mut world).unwrap();
            assert!(schedule.graph().conflicting_systems().is_empty());

            // check components
            world.allow_ambiguous_component::<A>();
            schedule.add_systems((write_component_system, read_component_system));
            schedule.initialize(&mut world).unwrap();
            assert!(schedule.graph().conflicting_systems().is_empty());
        }
    }
}<|MERGE_RESOLUTION|>--- conflicted
+++ resolved
@@ -1009,17 +1009,11 @@
             ));
 
             schedule.graph_mut().initialize(&mut world);
-<<<<<<< HEAD
-            let _ = schedule
-                .graph_mut()
-                .build_schedule(world.components(), TestSchedule.intern());
-=======
             let _ = schedule.graph_mut().build_schedule(
                 world.components(),
-                &TestSchedule.dyn_clone(),
+                TestSchedule.intern(),
                 &BTreeSet::new(),
             );
->>>>>>> 0dc7e60d
 
             let ambiguities: Vec<_> = schedule
                 .graph()
@@ -1064,17 +1058,11 @@
 
             let mut world = World::new();
             schedule.graph_mut().initialize(&mut world);
-<<<<<<< HEAD
-            let _ = schedule
-                .graph_mut()
-                .build_schedule(world.components(), TestSchedule.intern());
-=======
             let _ = schedule.graph_mut().build_schedule(
                 world.components(),
-                &TestSchedule.dyn_clone(),
+                TestSchedule.intern(),
                 &BTreeSet::new(),
             );
->>>>>>> 0dc7e60d
 
             let ambiguities: Vec<_> = schedule
                 .graph()
