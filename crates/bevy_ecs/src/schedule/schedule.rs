--- conflicted
+++ resolved
@@ -28,13 +28,9 @@
 /// Resource that stores [`Schedule`]s mapped to [`ScheduleLabel`]s.
 #[derive(Default, Resource)]
 pub struct Schedules {
-<<<<<<< HEAD
     inner: HashMap<InternedScheduleLabel, Schedule>,
-=======
-    inner: HashMap<BoxedScheduleLabel, Schedule>,
     /// List of [`ComponentId`]s to ignore when reporting system order ambiguity conflicts
     pub ignored_scheduling_ambiguities: BTreeSet<ComponentId>,
->>>>>>> 0dc7e60d
 }
 
 impl Schedules {
@@ -302,10 +298,6 @@
     pub fn initialize(&mut self, world: &mut World) -> Result<(), ScheduleBuildError> {
         if self.graph.changed {
             self.graph.initialize(world);
-<<<<<<< HEAD
-            self.graph
-                .update_schedule(&mut self.executable, world.components(), self.name)?;
-=======
             let ignored_ambiguities = world
                 .get_resource_or_insert_with::<Schedules>(Schedules::default)
                 .ignored_scheduling_ambiguities
@@ -314,9 +306,8 @@
                 &mut self.executable,
                 world.components(),
                 &ignored_ambiguities,
-                &self.name,
+                self.name,
             )?;
->>>>>>> 0dc7e60d
             self.graph.changed = false;
             self.executor_initialized = false;
         }
@@ -931,12 +922,8 @@
     pub fn build_schedule(
         &mut self,
         components: &Components,
-<<<<<<< HEAD
         schedule_label: InternedScheduleLabel,
-=======
-        schedule_label: &BoxedScheduleLabel,
         ignored_ambiguities: &BTreeSet<ComponentId>,
->>>>>>> 0dc7e60d
     ) -> Result<SystemSchedule, ScheduleBuildError> {
         // check hierarchy for cycles
         self.hierarchy.topsort =
@@ -1248,12 +1235,8 @@
         &mut self,
         schedule: &mut SystemSchedule,
         components: &Components,
-<<<<<<< HEAD
+        ignored_ambiguities: &BTreeSet<ComponentId>,
         schedule_label: InternedScheduleLabel,
-=======
-        ignored_ambiguities: &BTreeSet<ComponentId>,
-        schedule_label: &BoxedScheduleLabel,
->>>>>>> 0dc7e60d
     ) -> Result<(), ScheduleBuildError> {
         if !self.uninit.is_empty() {
             return Err(ScheduleBuildError::Uninitialized);
